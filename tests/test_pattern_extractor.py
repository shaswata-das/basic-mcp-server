--- conflicted
+++ resolved
@@ -335,7 +335,6 @@
         assert not any(".min.js" in source for source in all_sources)
 
 
-<<<<<<< HEAD
 def test_strategy_pattern_detection(pattern_extractor):
     """Verify Strategy Pattern is detected from call graph results."""
     extractor = pattern_extractor
@@ -390,7 +389,7 @@
 
     names = [p["name"] for p in extractor.patterns_found["design_patterns"]]
     assert "Strategy Pattern" not in names
-=======
+
 @pytest.mark.asyncio
 async def test_mvc_detection_with_folder_names():
     """CallGraphAnalyzer should detect MVC pattern using folder names."""
@@ -431,4 +430,3 @@
         assert mvc["components"]["views"] == 1
     finally:
         shutil.rmtree(repo_dir)
->>>>>>> 2b0ce725
