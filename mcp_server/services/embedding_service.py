--- conflicted
+++ resolved
@@ -26,11 +26,7 @@
         retry_delay: float = 1.0,
         azure_api_url: Optional[str] = None,
         azure_api_key: Optional[str] = None,
-<<<<<<< HEAD
         azure_deployment_name: Optional[str] = None
-=======
-        azure_deployment_name: Optional[str] = None,
->>>>>>> 3311607b
     ):
         """Initialize the embedding service
         
@@ -52,14 +48,6 @@
         self.batch_size = batch_size
         self.max_retries = max_retries
         self.retry_delay = retry_delay
-<<<<<<< HEAD
-        self.azure_api_url = azure_api_url or os.environ.get("EMBEDDINGS_3_LARGE_API_URL") or os.environ.get("EMBEDDINGS_3_SMALL_API_URL")
-        self.azure_api_key = azure_api_key or os.environ.get("EMBEDDINGS_3_LARGE_API_KEY") or os.environ.get("EMBEDDINGS_3_SMALL_API_KEY")
-        self.azure_deployment_name = azure_deployment_name or os.environ.get("AZURE_OPENAI_EMBEDDING_DEPLOYMENT")
-        
-        # Set provider based on model name and configuration
-        if model.startswith("text-embedding-3") and self.azure_api_url:
-=======
         self.azure_api_url = azure_api_url
         self.azure_api_key = azure_api_key
         self.azure_deployment_name = (
@@ -86,7 +74,6 @@
 
         # Set provider based on available credentials and model
         if model.startswith("text-embedding-3") and self.azure_api_url and self.azure_api_key:
->>>>>>> 3311607b
             self.provider = "azure"
         elif model.startswith("text-embedding"):
             self.provider = "openai"
